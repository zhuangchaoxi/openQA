# Copyright (C) 2014 SUSE Linux Products GmbH
#
# This program is free software; you can redistribute it and/or modify
# it under the terms of the GNU General Public License as published by
# the Free Software Foundation; either version 2 of the License, or
# (at your option) any later version.
#
# This program is distributed in the hope that it will be useful,
# but WITHOUT ANY WARRANTY; without even the implied warranty of
# MERCHANTABILITY or FITNESS FOR A PARTICULAR PURPOSE.  See the
# GNU General Public License for more details.
#
# You should have received a copy of the GNU General Public License along
# with this program; if not, see <http://www.gnu.org/licenses/>.

package OpenQA::Schema;
use base qw/DBIx::Class::Schema/;
use Config::IniFiles;
use IO::Dir;
use File::Basename qw/dirname/;
use SQL::SplitStatement;
use Fcntl ':mode';
use FindBin qw($Bin);

# after bumping the version please look at the instructions in the docs/Contributing.asciidoc file
# on what scripts should be run and how
<<<<<<< HEAD
our $VERSION = 22;
our $configname="$Bin/../lib/database.ini";
=======
our $VERSION = 24;
>>>>>>> 9d5dfbcb

__PACKAGE__->load_namespaces;


sub connect_db {
    my $mode = shift || $ENV{OPENQA_DATABASE} || 'production';
    CORE::state $schema;
    unless ($schema) {
        my %ini;
        #        print("ENV{OPENQA_DATABASE_CONFIG}=$ENV{OPENQA_DATABASE_CONFIG}\n");
        tie %ini, 'Config::IniFiles', ( -file => $ENV{OPENQA_DATABASE_CONFIG} || $configname );
        $schema=__PACKAGE__->connect($ini{$mode});
    }
    return $schema;
}

sub dsn {
    my $self = shift;

    $self->storage->connect_info->[0]->{dsn};
}

1;
# vim: set sw=4 et:<|MERGE_RESOLUTION|>--- conflicted
+++ resolved
@@ -24,12 +24,8 @@
 
 # after bumping the version please look at the instructions in the docs/Contributing.asciidoc file
 # on what scripts should be run and how
-<<<<<<< HEAD
-our $VERSION = 22;
+our $VERSION = 24;
 our $configname="$Bin/../lib/database.ini";
-=======
-our $VERSION = 24;
->>>>>>> 9d5dfbcb
 
 __PACKAGE__->load_namespaces;
 
